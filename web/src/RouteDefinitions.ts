--- conflicted
+++ resolved
@@ -45,13 +45,8 @@
 
   toCODESpaceAccessControl: (args: Required<Pick<CODEProps, 'space'>>) => string
   toCODESpaceSettings: (args: Required<Pick<CODEProps, 'space'>>) => string
-<<<<<<< HEAD
-  toCODEPipelines: (args: Required<Pick<CODEProps, 'space'>>) => string
-  toCODEPipelineEdit: (args: Required<Pick<CODEProps, 'space' | 'pipeline'>>) => string
-=======
   toCODEPipelines: (args: Required<Pick<CODEProps, 'repoPath'>>) => string
-  toCODEPipelinesNew: (args: Required<Pick<CODEProps, 'space'>>) => string
->>>>>>> f09ce898
+  toCODEPipelineEdit: (args: Required<Pick<CODEProps, 'repoPath' | 'pipeline'>>) => string
   toCODESecrets: (args: Required<Pick<CODEProps, 'space'>>) => string
 
   toCODEGlobalSettings: () => string
@@ -101,13 +96,8 @@
 
   toCODESpaceAccessControl: ({ space }) => `/access-control/${space}`,
   toCODESpaceSettings: ({ space }) => `/settings/${space}`,
-<<<<<<< HEAD
-  toCODEPipelines: ({ space }) => `/pipelines/${space}`,
-  toCODEPipelineEdit: ({ space, pipeline }) => `/pipelines/${space}/pipeline/${pipeline}/edit`,
-=======
   toCODEPipelines: ({ repoPath }) => `/${repoPath}/pipelines`,
-  toCODEPipelinesNew: ({ space }) => `/pipelines/${space}/new`,
->>>>>>> f09ce898
+  toCODEPipelineEdit: ({ repoPath, pipeline }) => `/${repoPath}/pipeline/${pipeline}/edit`,
   toCODESecrets: ({ space }) => `/secrets/${space}`,
 
   toCODEGlobalSettings: () => '/settings',
