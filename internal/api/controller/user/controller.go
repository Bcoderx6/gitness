// Copyright 2022 Harness Inc. All rights reserved.
// Use of this source code is governed by the Polyform Free Trial License
// that can be found in the LICENSE.md file for this repository.

package user

import (
	"context"

	"github.com/harness/gitness/internal/auth/authz"
	"github.com/harness/gitness/internal/store"
	"github.com/harness/gitness/types"
	"github.com/harness/gitness/types/check"
	"github.com/harness/gitness/types/enum"

	"golang.org/x/crypto/bcrypt"
)

type Controller struct {
	principalUIDCheck check.PrincipalUID
	authorizer        authz.Authorizer
	principalStore    store.PrincipalStore
	tokenStore        store.TokenStore
<<<<<<< HEAD
	config            *types.Config
}

func NewController(principalUIDCheck check.PrincipalUID, authorizer authz.Authorizer,
	principalStore store.PrincipalStore, tokenStore store.TokenStore, config *types.Config) *Controller {
=======
	membershipStore   store.MembershipStore
}

func NewController(
	principalUIDCheck check.PrincipalUID,
	authorizer authz.Authorizer,
	principalStore store.PrincipalStore,
	tokenStore store.TokenStore,
	membershipStore store.MembershipStore,
) *Controller {
>>>>>>> 592a9aeb
	return &Controller{
		principalUIDCheck: principalUIDCheck,
		authorizer:        authorizer,
		principalStore:    principalStore,
		tokenStore:        tokenStore,
<<<<<<< HEAD
		config:            config,
=======
		membershipStore:   membershipStore,
>>>>>>> 592a9aeb
	}
}

var hashPassword = bcrypt.GenerateFromPassword

func findUserFromUID(ctx context.Context,
	principalStore store.PrincipalStore, userUID string,
) (*types.User, error) {
	return principalStore.FindUserByUID(ctx, userUID)
}

func findUserFromEmail(ctx context.Context,
	principalStore store.PrincipalStore, email string,
) (*types.User, error) {
	return principalStore.FindUserByEmail(ctx, email)
}

func isUserTokenType(tokenType enum.TokenType) bool {
	return tokenType == enum.TokenTypePAT || tokenType == enum.TokenTypeSession
}<|MERGE_RESOLUTION|>--- conflicted
+++ resolved
@@ -21,13 +21,6 @@
 	authorizer        authz.Authorizer
 	principalStore    store.PrincipalStore
 	tokenStore        store.TokenStore
-<<<<<<< HEAD
-	config            *types.Config
-}
-
-func NewController(principalUIDCheck check.PrincipalUID, authorizer authz.Authorizer,
-	principalStore store.PrincipalStore, tokenStore store.TokenStore, config *types.Config) *Controller {
-=======
 	membershipStore   store.MembershipStore
 }
 
@@ -38,17 +31,12 @@
 	tokenStore store.TokenStore,
 	membershipStore store.MembershipStore,
 ) *Controller {
->>>>>>> 592a9aeb
 	return &Controller{
 		principalUIDCheck: principalUIDCheck,
 		authorizer:        authorizer,
 		principalStore:    principalStore,
 		tokenStore:        tokenStore,
-<<<<<<< HEAD
-		config:            config,
-=======
 		membershipStore:   membershipStore,
->>>>>>> 592a9aeb
 	}
 }
 
